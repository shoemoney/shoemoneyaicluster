--- conflicted
+++ resolved
@@ -150,13 +150,9 @@
   if psutil.MACOS:
     return await mac_device_capabilities()
   elif psutil.LINUX:
-<<<<<<< HEAD
     return await linux_device_capabilities()
-=======
-    return linux_device_capabilities()
   elif psutil.WINDOWS:
-    return windows_device_capabilities()
->>>>>>> 0ac2a352
+    return await windows_device_capabilities()
   else:
     return DeviceCapabilities(
       model="Unknown Device",

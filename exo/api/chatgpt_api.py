--- conflicted
+++ resolved
@@ -15,18 +15,12 @@
 from exo.helpers import PrefixDict, shutdown
 from exo.inference.tokenizers import resolve_tokenizer
 from exo.orchestration import Node
-<<<<<<< HEAD
 from exo.models import build_base_shard, model_cards, get_repo, pretty_name
 from typing import Callable, Optional
 from exo.download.hf.hf_shard_download import HFShardDownloader
 import shutil
 from exo.download.hf.hf_helpers import get_hf_home, get_repo_root
-=======
-from exo.models import build_base_shard, model_cards, get_repo, pretty_name, get_supported_models
 from exo.apputil import create_animation_mp4
-from typing import Callable, Optional
-import tempfile
->>>>>>> 6da9a5b4
 
 class Message:
   def __init__(self, role: str, content: Union[str, List[Dict[str, Union[str, Dict[str, str]]]]]):
@@ -184,12 +178,9 @@
     cors.add(self.app.router.add_get("/modelpool", self.handle_model_support), {"*": cors_options})
     cors.add(self.app.router.add_get("/healthcheck", self.handle_healthcheck), {"*": cors_options})
     cors.add(self.app.router.add_post("/quit", self.handle_quit), {"*": cors_options})
-<<<<<<< HEAD
     cors.add(self.app.router.add_delete("/models/{model_name}", self.handle_delete_model), {"*": cors_options})
     cors.add(self.app.router.add_get("/initial_models", self.handle_get_initial_models), {"*": cors_options})
-=======
     cors.add(self.app.router.add_post("/create_animation", self.handle_create_animation), {"*": cors_options})
->>>>>>> 6da9a5b4
 
     if "__compiled__" not in globals():
       self.static_dir = Path(__file__).parent.parent/"tinychat"
@@ -229,7 +220,6 @@
     return web.json_response({"status": "ok"})
 
   async def handle_model_support(self, request):
-<<<<<<< HEAD
     try:
         response = web.StreamResponse(
             status=200,
@@ -287,14 +277,6 @@
             {"detail": f"Server error: {str(e)}"}, 
             status=500
         )
-=======
-    return web.json_response({
-      "model pool": {
-        model_name: pretty_name.get(model_name, model_name)
-        for model_name in get_supported_models(self.node.topology_inference_engines_pool)
-      }
-    })
->>>>>>> 6da9a5b4
 
   async def handle_get_models(self, request):
     return web.json_response([{"id": model_name, "object": "model", "owned_by": "exo", "ready": True} for model_name, _ in model_cards.items()])
@@ -445,7 +427,6 @@
       deregistered_callback = self.node.on_token.deregister(callback_id)
       if DEBUG >= 2: print(f"Deregister {callback_id=} {deregistered_callback=}")
 
-<<<<<<< HEAD
   async def handle_delete_model(self, request):
     try:
       model_name = request.match_info.get('model_name')
@@ -510,7 +491,7 @@
             "loading": True  # Add loading state
         }
     return web.json_response(model_data)
-=======
+
   async def handle_create_animation(self, request):
     try:
       data = await request.json()
@@ -549,7 +530,6 @@
     except Exception as e:
       if DEBUG >= 2: traceback.print_exc()
       return web.json_response({"error": str(e)}, status=500)
->>>>>>> 6da9a5b4
 
   async def run(self, host: str = "0.0.0.0", port: int = 52415):
     runner = web.AppRunner(self.app)

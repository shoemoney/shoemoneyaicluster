import numpy as np
import mlx.core as mx
import mlx.nn as nn
from mlx_lm.sample_utils import top_p_sampling, make_sampler
import mlx.optimizers as optim
from ..inference_engine import InferenceEngine
from .sharded_utils import load_shard, get_image_from_str
from .losses import loss_fns
from ..shard import Shard
from typing import Dict, Optional, Tuple
from exo.download.shard_download import ShardDownloader
import asyncio
from collections import OrderedDict
from mlx_lm.models.cache import make_prompt_cache

class MLXDynamicShardInferenceEngine(InferenceEngine):
  def __init__(self, shard_downloader: ShardDownloader):
    self.shard = None
    self.shard_downloader = shard_downloader
    self.caches = OrderedDict()
    self.sampler_params: tuple[float, float] = (0.0, 0.0, 0.0, 1)
    self.sampler = make_sampler(*self.sampler_params)

  async def poll_state(self, request_id: str, max_caches=2):
    if request_id in self.caches:
      self.caches.move_to_end(request_id)
    else:
      newcache = make_prompt_cache(self.model)
      if len(self.caches) > max_caches:
        self.caches.popitem(last=False)
      self.caches[request_id] = newcache
    return {"cache": self.caches[request_id]}

  async def sample(self, x: np.ndarray, temp: float = 0.0, top_p: float = 1.0) -> np.ndarray:
    if (temp, top_p, 0.0, 1) != self.sampler_params:
      self.sampler_params = (temp, top_p, 0.0, 1)
      self.sampler = make_sampler(*self.sampler_params)
    logits = mx.array(x)
    logits = logits[:, -1, :]
    logprobs = logits - mx.logsumexp(logits, keepdims=True)
    return np.asarray(self.sampler(logprobs), dtype=int)

  async def encode(self, shard: Shard, prompt: str) -> np.ndarray:
    await self.ensure_shard(shard)
    tokens = self.tokenizer.encode(prompt)
    return np.asarray(tokens)

  async def decode(self, shard: Shard, tokens) -> str:
    await self.ensure_shard(shard)
    return self.tokenizer.decode(tokens)

  async def save_checkpoint(self, shard: Shard, path: str):
    await self.ensure_shard(shard)
    self.model.save_weights(path)

  async def load_checkpoint(self, shard: Shard, path: str):
    await self.ensure_shard(shard)
<<<<<<< HEAD
    self.model.load_weights(path)

  async def infer_tensor(self, request_id: str, shard: Shard, input_data: np.ndarray) -> np.ndarray:
    await self.ensure_shard(shard)
    state = await self.poll_state(request_id)
    x = mx.array(input_data)
    output_data = np.array(self.model(x, **state), copy=False)
    return output_data
=======
    await asyncio.get_running_loop().run_in_executor(self.executor, self.model.load_weights, path)
    
  async def infer_tensor(self, request_id: str, shard: Shard, input_data: np.ndarray, inference_state: Optional[dict] = None) -> np.ndarray:
    await self.ensure_shard(shard)
    loop = asyncio.get_running_loop()
    state = await self.poll_state(request_id) if self.model.model_type != 'StableDiffusionPipeline' else {}
    x = mx.array(input_data)
    if self.model.model_type != 'StableDiffusionPipeline':
      output_data = await loop.run_in_executor(self.executor, lambda: self.model(x, **state, **inference_state))
    else:
      output_data, inference_state = await loop.run_in_executor(self.executor, lambda: self.model(x, **state, **inference_state))
    output_data = np.array(output_data)
    return output_data, inference_state
>>>>>>> b72e2521

  async def evaluate(self, request_id: str, shard: Shard, inputs, targets, lengths, loss: str = "length_masked_ce"):
    await self.ensure_shard(shard)
    await self.save_session('loss', loss_fns[loss])
    x = mx.array(inputs)
    y = mx.array(targets)
    l = mx.array(lengths)
    score = self.session['loss'](self.model, x, y, l)
    return score

  async def ensure_train(self, shard: Shard, loss: str, opt=optim.SGD, lr=1e-5, trainable_layers=['input_layernorm', 'gate_proj']):
    await self.ensure_shard(shard)
    if 'train_layers' not in self.session or self.session['train_layers'] != trainable_layers:
      await self.save_session('train_layers', trainable_layers)
      self.model.freeze()
      self.model.apply_to_modules(lambda k, v: v.unfreeze() if any(lambda: k.endswith(i) for i in trainable_layers) else None)
    if 'lossname' not in self.session or 'LVaG' not in self.session or self.session['lossname'] != loss:
      await self.save_session('lossname', loss)
      await self.save_session('LVaG', nn.value_and_grad(self.model, loss_fns[loss]))
    if 'opt' not in self.session:
      await self.save_session('opt', opt(lr))
    return True

  async def train(self, request_id: str, shard: Shard, inputs, targets, lengths, loss: str = "length_masked_ce", opt=optim.SGD, lr=1e-5):
    loop = asyncio.get_running_loop()
    nothin = await self.ensure_train(shard, loss, opt, lr)
    def train_step(inp, tar, lng):
      lval, grad = self.session['LVaG'](self.model, inp, tar, lng)
      gradlayers = grad['model']['layers']
      self.session['opt'].update(self.model, grad)
      mx.eval(self.model.parameters(), self.session['opt'].state, lval)
      return lval, gradlayers

    x = mx.array(inputs)
    y = mx.array(targets)
    l = mx.array(lengths)

    score, gradients = await loop.run_in_executor(self.executor, train_step, x, y, l)
    #print(f"{score=}")

    layers = [{k: v["weight"] for k,v in l.items() if 'weight' in v} for l in gradients if l]
    #print(layers[0])

    return score, np.array(layers[0]['input_layernorm'], copy=False)

  async def ensure_shard(self, shard: Shard):
    if self.shard == shard:
      return

    model_path = await self.shard_downloader.ensure_shard(shard, self.__class__.__name__)

    if self.shard != shard:
      model_shard, self.tokenizer = await load_shard(model_path, shard)
      self.shard = shard
      self.model = model_shard
      self.caches = OrderedDict()
      self.session = {}
<|MERGE_RESOLUTION|>--- conflicted
+++ resolved
@@ -12,6 +12,7 @@
 import asyncio
 from collections import OrderedDict
 from mlx_lm.models.cache import make_prompt_cache
+from concurrent.futures import ThreadPoolExecutor
 
 class MLXDynamicShardInferenceEngine(InferenceEngine):
   def __init__(self, shard_downloader: ShardDownloader):
@@ -20,6 +21,12 @@
     self.caches = OrderedDict()
     self.sampler_params: tuple[float, float] = (0.0, 0.0, 0.0, 1)
     self.sampler = make_sampler(*self.sampler_params)
+    self._mlx_thread = ThreadPoolExecutor(max_workers=1, thread_name_prefix="mlx")
+    self._tokenizer_thread = ThreadPoolExecutor(max_workers=1, thread_name_prefix="tokenizer")
+
+  async def _eval_mlx(self, *args):
+    loop = asyncio.get_running_loop()
+    await loop.run_in_executor(self._mlx_thread, mx.eval, *args)
 
   async def poll_state(self, request_id: str, max_caches=2):
     if request_id in self.caches:
@@ -38,16 +45,19 @@
     logits = mx.array(x)
     logits = logits[:, -1, :]
     logprobs = logits - mx.logsumexp(logits, keepdims=True)
-    return np.asarray(self.sampler(logprobs), dtype=int)
+    result = self.sampler(logprobs)
+    await self._eval_mlx(result)
+    return np.asarray(result, dtype=int)
 
   async def encode(self, shard: Shard, prompt: str) -> np.ndarray:
     await self.ensure_shard(shard)
-    tokens = self.tokenizer.encode(prompt)
-    return np.asarray(tokens)
+    loop = asyncio.get_running_loop()
+    return np.asarray(await loop.run_in_executor(self._tokenizer_thread, self.tokenizer.encode, prompt))
 
   async def decode(self, shard: Shard, tokens) -> str:
     await self.ensure_shard(shard)
-    return self.tokenizer.decode(tokens)
+    loop = asyncio.get_running_loop()
+    return await loop.run_in_executor(self._tokenizer_thread, self.tokenizer.decode, tokens)
 
   async def save_checkpoint(self, shard: Shard, path: str):
     await self.ensure_shard(shard)
@@ -55,17 +65,7 @@
 
   async def load_checkpoint(self, shard: Shard, path: str):
     await self.ensure_shard(shard)
-<<<<<<< HEAD
     self.model.load_weights(path)
-
-  async def infer_tensor(self, request_id: str, shard: Shard, input_data: np.ndarray) -> np.ndarray:
-    await self.ensure_shard(shard)
-    state = await self.poll_state(request_id)
-    x = mx.array(input_data)
-    output_data = np.array(self.model(x, **state), copy=False)
-    return output_data
-=======
-    await asyncio.get_running_loop().run_in_executor(self.executor, self.model.load_weights, path)
     
   async def infer_tensor(self, request_id: str, shard: Shard, input_data: np.ndarray, inference_state: Optional[dict] = None) -> np.ndarray:
     await self.ensure_shard(shard)
@@ -73,12 +73,11 @@
     state = await self.poll_state(request_id) if self.model.model_type != 'StableDiffusionPipeline' else {}
     x = mx.array(input_data)
     if self.model.model_type != 'StableDiffusionPipeline':
-      output_data = await loop.run_in_executor(self.executor, lambda: self.model(x, **state, **inference_state))
+      output_data = self.model(x, **state, **inference_state)
     else:
-      output_data, inference_state = await loop.run_in_executor(self.executor, lambda: self.model(x, **state, **inference_state))
-    output_data = np.array(output_data)
+      output_data, inference_state = self.model(x, **state, **inference_state)
+    output_data = np.array(output_data, copy=False)
     return output_data, inference_state
->>>>>>> b72e2521
 
   async def evaluate(self, request_id: str, shard: Shard, inputs, targets, lengths, loss: str = "length_masked_ce"):
     await self.ensure_shard(shard)
@@ -103,26 +102,25 @@
     return True
 
   async def train(self, request_id: str, shard: Shard, inputs, targets, lengths, loss: str = "length_masked_ce", opt=optim.SGD, lr=1e-5):
-    loop = asyncio.get_running_loop()
-    nothin = await self.ensure_train(shard, loss, opt, lr)
+    await self.ensure_train(shard, loss, opt, lr)
+
     def train_step(inp, tar, lng):
       lval, grad = self.session['LVaG'](self.model, inp, tar, lng)
       gradlayers = grad['model']['layers']
       self.session['opt'].update(self.model, grad)
-      mx.eval(self.model.parameters(), self.session['opt'].state, lval)
-      return lval, gradlayers
+      return lval, gradlayers, (self.model.parameters(), self.session['opt'].state, lval)
 
     x = mx.array(inputs)
     y = mx.array(targets)
     l = mx.array(lengths)
 
-    score, gradients = await loop.run_in_executor(self.executor, train_step, x, y, l)
-    #print(f"{score=}")
+    score, gradients, eval_args = train_step(x, y, l)
+    await self._eval_mlx(*eval_args)
 
     layers = [{k: v["weight"] for k,v in l.items() if 'weight' in v} for l in gradients if l]
-    #print(layers[0])
-
-    return score, np.array(layers[0]['input_layernorm'], copy=False)
+    first_layer = np.array(layers[0]['input_layernorm'], copy=False)
+    await self._eval_mlx(first_layer)
+    return score, first_layer
 
   async def ensure_shard(self, shard: Shard):
     if self.shard == shard:
@@ -136,3 +134,6 @@
       self.model = model_shard
       self.caches = OrderedDict()
       self.session = {}
+
+  async def cleanup(self):
+    self._mlx_thread.shutdown(wait=True)

--- conflicted
+++ resolved
@@ -437,8 +437,6 @@
   if DEBUG >= 2: print(f"get_allow_patterns {weight_map=} {shard=} {shard_specific_patterns=}")
   return list(default_patterns | shard_specific_patterns)
 
-<<<<<<< HEAD
-
 async def get_file_download_percentage(
     session: aiohttp.ClientSession,
     repo_id: str,
@@ -489,7 +487,7 @@
     if DEBUG >= 2:
       print(f"Error checking file download status for {file_path}: {e}")
     return 0
-=======
+
 async def has_hf_home_read_access() -> bool:
   hf_home = get_hf_home()
   try: return await aios.access(hf_home, os.R_OK)
@@ -499,4 +497,3 @@
   hf_home = get_hf_home()
   try: return await aios.access(hf_home, os.W_OK)
   except OSError: return False
->>>>>>> 6aecfdcc
